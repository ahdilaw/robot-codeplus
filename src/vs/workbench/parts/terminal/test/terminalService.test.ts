/*---------------------------------------------------------------------------------------------
 *  Copyright (c) Microsoft Corporation. All rights reserved.
 *  Licensed under the MIT License. See License.txt in the project root for license information.
 *--------------------------------------------------------------------------------------------*/

'use strict';

import * as assert from 'assert';
import * as os from 'os';
import {IStringDictionary} from 'vs/base/common/collections';
import {IWorkspace} from 'vs/platform/workspace/common/workspace';
//import {TerminalService} from 'vs/workbench/parts/terminal/electron-browser/terminalService';


suite('Workbench - TerminalService', () => {

<<<<<<< HEAD
	// test('TerminalService - createTerminalEnv', function () {
	// 	const shell1 = {
	// 		executable: '/bin/foosh',
	// 		args: ['-bar', 'baz']
	// 	};
	// 	const parentEnv1: IStringDictionary<string> = <any>{
	// 		ok: true
	// 	};
	// 	const env1 = TerminalService.createTerminalEnv(parentEnv1, shell1, null, 'en-au');
	// 	assert.ok(env1['ok'], 'Parent environment is copied');
	// 	assert.deepStrictEqual(parentEnv1, { ok: true }, 'Parent environment is unchanged');
	// 	assert.equal(env1['PTYPID'], process.pid.toString(), 'PTYPID is equal to the current PID');
	// 	assert.equal(env1['PTYSHELL'], '/bin/foosh', 'PTYSHELL is equal to the requested shell');
	// 	assert.equal(env1['PTYSHELLARG0'], '-bar', 'PTYSHELLARG0 is equal to the first shell argument');
	// 	assert.equal(env1['PTYSHELLARG1'], 'baz', 'PTYSHELLARG1 is equal to the first shell argument');
	// 	assert.ok(!('PTYSHELLARG2' in env1), 'PTYSHELLARG2 is unset');
	// 	assert.equal(env1['PTYCWD'], os.homedir(), 'PTYCWD is equal to the home folder');
	// 	assert.equal(env1['LANG'], 'en_AU.UTF-8', 'LANG is equal to the requested locale with UTF-8');

	// 	const shell2 = {
	// 		executable: '/bin/foosh',
	// 		args: []
	// 	};
	// 	const parentEnv2: IStringDictionary<string> = <any>{
	// 		LANG: 'en_US.UTF-8'
	// 	};
	// 	const workspace2: IWorkspace = <any>{
	// 		resource: {
	// 			fsPath: '/my/dev/folder'
	// 		}
	// 	};
	// 	const env2 = TerminalService.createTerminalEnv(parentEnv2, shell2, workspace2, 'en-au');
	// 	assert.ok(!('PTYSHELLARG0' in env2), 'PTYSHELLARG0 is unset');
	// 	assert.equal(env2['PTYCWD'], '/my/dev/folder', 'PTYCWD is equal to the workspace folder');
	// 	assert.equal(env2['LANG'], 'en_AU.UTF-8', 'LANG is equal to the requested locale with UTF-8');

	// 	const env3 = TerminalService.createTerminalEnv(parentEnv1, shell1, null, null);
	// 	assert.ok(!('LANG' in env3), 'LANG is unset');

	// 	const env4 = TerminalService.createTerminalEnv(parentEnv2, shell1, null, null);
	// 	assert.equal(env4['LANG'], 'en_US.UTF-8', 'LANG is equal to the parent environment\'s LANG');
	// });
=======
	test('TerminalService - createTerminalEnv', function () {
		const shell1 = {
			executable: '/bin/foosh',
			args: ['-bar', 'baz']
		};
		const parentEnv1: IStringDictionary<string> = <any>{
			ok: true
		};
		const env1 = TerminalService.createTerminalEnv(parentEnv1, shell1, null, 'en-au');
		assert.ok(env1['ok'], 'Parent environment is copied');
		assert.deepStrictEqual(parentEnv1, { ok: true }, 'Parent environment is unchanged');
		assert.equal(env1['PTYPID'], process.pid.toString(), 'PTYPID is equal to the current PID');
		assert.equal(env1['PTYSHELL'], '/bin/foosh', 'PTYSHELL is equal to the provided shell');
		assert.equal(env1['PTYSHELLARG0'], '-bar', 'PTYSHELLARG0 is equal to the first shell argument');
		assert.equal(env1['PTYSHELLARG1'], 'baz', 'PTYSHELLARG1 is equal to the first shell argument');
		assert.ok(!('PTYSHELLARG2' in env1), 'PTYSHELLARG2 is unset');
		assert.equal(env1['PTYCWD'], os.homedir(), 'PTYCWD is equal to the home folder');
		assert.equal(env1['LANG'], 'en_AU.UTF-8', 'LANG is equal to the requested locale with UTF-8');

		const shell2 = {
			executable: '/bin/foosh',
			args: []
		};
		const parentEnv2: IStringDictionary<string> = <any>{
			LANG: 'en_US.UTF-8'
		};
		const workspace2: IWorkspace = <any>{
			resource: {
				fsPath: '/my/dev/folder'
			}
		};
		const env2 = TerminalService.createTerminalEnv(parentEnv2, shell2, workspace2, 'en-au');
		assert.ok(!('PTYSHELLARG0' in env2), 'PTYSHELLARG0 is unset');
		assert.equal(env2['PTYCWD'], '/my/dev/folder', 'PTYCWD is equal to the workspace folder');
		assert.equal(env2['LANG'], 'en_AU.UTF-8', 'LANG is equal to the requested locale with UTF-8');

		const env3 = TerminalService.createTerminalEnv(parentEnv1, shell1, null, null);
		assert.ok(!('LANG' in env3), 'LANG is unset');

		const env4 = TerminalService.createTerminalEnv(parentEnv2, shell1, null, null);
		assert.equal(env4['LANG'], 'en_US.UTF-8', 'LANG is equal to the parent environment\'s LANG');
	});
>>>>>>> c0c4029d
});<|MERGE_RESOLUTION|>--- conflicted
+++ resolved
@@ -14,7 +14,6 @@
 
 suite('Workbench - TerminalService', () => {
 
-<<<<<<< HEAD
 	// test('TerminalService - createTerminalEnv', function () {
 	// 	const shell1 = {
 	// 		executable: '/bin/foosh',
@@ -27,7 +26,7 @@
 	// 	assert.ok(env1['ok'], 'Parent environment is copied');
 	// 	assert.deepStrictEqual(parentEnv1, { ok: true }, 'Parent environment is unchanged');
 	// 	assert.equal(env1['PTYPID'], process.pid.toString(), 'PTYPID is equal to the current PID');
-	// 	assert.equal(env1['PTYSHELL'], '/bin/foosh', 'PTYSHELL is equal to the requested shell');
+	// 	assert.equal(env1['PTYSHELL'], '/bin/foosh', 'PTYSHELL is equal to the provided shell');
 	// 	assert.equal(env1['PTYSHELLARG0'], '-bar', 'PTYSHELLARG0 is equal to the first shell argument');
 	// 	assert.equal(env1['PTYSHELLARG1'], 'baz', 'PTYSHELLARG1 is equal to the first shell argument');
 	// 	assert.ok(!('PTYSHELLARG2' in env1), 'PTYSHELLARG2 is unset');
@@ -57,48 +56,4 @@
 	// 	const env4 = TerminalService.createTerminalEnv(parentEnv2, shell1, null, null);
 	// 	assert.equal(env4['LANG'], 'en_US.UTF-8', 'LANG is equal to the parent environment\'s LANG');
 	// });
-=======
-	test('TerminalService - createTerminalEnv', function () {
-		const shell1 = {
-			executable: '/bin/foosh',
-			args: ['-bar', 'baz']
-		};
-		const parentEnv1: IStringDictionary<string> = <any>{
-			ok: true
-		};
-		const env1 = TerminalService.createTerminalEnv(parentEnv1, shell1, null, 'en-au');
-		assert.ok(env1['ok'], 'Parent environment is copied');
-		assert.deepStrictEqual(parentEnv1, { ok: true }, 'Parent environment is unchanged');
-		assert.equal(env1['PTYPID'], process.pid.toString(), 'PTYPID is equal to the current PID');
-		assert.equal(env1['PTYSHELL'], '/bin/foosh', 'PTYSHELL is equal to the provided shell');
-		assert.equal(env1['PTYSHELLARG0'], '-bar', 'PTYSHELLARG0 is equal to the first shell argument');
-		assert.equal(env1['PTYSHELLARG1'], 'baz', 'PTYSHELLARG1 is equal to the first shell argument');
-		assert.ok(!('PTYSHELLARG2' in env1), 'PTYSHELLARG2 is unset');
-		assert.equal(env1['PTYCWD'], os.homedir(), 'PTYCWD is equal to the home folder');
-		assert.equal(env1['LANG'], 'en_AU.UTF-8', 'LANG is equal to the requested locale with UTF-8');
-
-		const shell2 = {
-			executable: '/bin/foosh',
-			args: []
-		};
-		const parentEnv2: IStringDictionary<string> = <any>{
-			LANG: 'en_US.UTF-8'
-		};
-		const workspace2: IWorkspace = <any>{
-			resource: {
-				fsPath: '/my/dev/folder'
-			}
-		};
-		const env2 = TerminalService.createTerminalEnv(parentEnv2, shell2, workspace2, 'en-au');
-		assert.ok(!('PTYSHELLARG0' in env2), 'PTYSHELLARG0 is unset');
-		assert.equal(env2['PTYCWD'], '/my/dev/folder', 'PTYCWD is equal to the workspace folder');
-		assert.equal(env2['LANG'], 'en_AU.UTF-8', 'LANG is equal to the requested locale with UTF-8');
-
-		const env3 = TerminalService.createTerminalEnv(parentEnv1, shell1, null, null);
-		assert.ok(!('LANG' in env3), 'LANG is unset');
-
-		const env4 = TerminalService.createTerminalEnv(parentEnv2, shell1, null, null);
-		assert.equal(env4['LANG'], 'en_US.UTF-8', 'LANG is equal to the parent environment\'s LANG');
-	});
->>>>>>> c0c4029d
 });